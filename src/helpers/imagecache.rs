--- conflicted
+++ resolved
@@ -566,7 +566,6 @@
     get_image_cache().get_image_with_mime_type(base_path)
 }
 
-<<<<<<< HEAD
 /// Get album cover art using artist, album name, and optional year
 /// 
 /// # Arguments
@@ -595,7 +594,8 @@
 pub fn store_album_cover(artist: &str, album_name: &str, year: Option<i32>, data: Vec<u8>, mime_type: String) -> Result<(), String> {
     let cache_path = crate::helpers::coverart::album_cache_key(artist, album_name, year);
     get_image_cache().store_image_from_data(format!("{}/cover", cache_path), data, mime_type)
-=======
+}
+
 /// Set expiry time for an image
 pub fn set_image_expiry<P: AsRef<Path>>(path: P, expiry_time: SystemTime) -> Result<(), String> {
     get_image_cache().set_image_expiry(path, expiry_time)
@@ -609,7 +609,6 @@
 /// Remove expired images from the cache
 pub fn expire_images() -> Result<usize, String> {
     get_image_cache().expire_images()
->>>>>>> 6e26f8d0
 }
 
 /// Count files with any extension matching a base path and provider pattern
