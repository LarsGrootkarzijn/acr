--- conflicted
+++ resolved
@@ -43,59 +43,6 @@
     save_coverart: String,
 }
 
-<<<<<<< HEAD
-#[derive(Debug)]
-enum ShairportMessage {
-    Control(String),
-    SessionStart(String),
-    SessionEnd(String),
-    ChunkData {
-        chunk_id: u32,
-        total_chunks: u32,
-        data_type: String,
-        data: Vec<u8>,
-    },
-    CompletePicture {
-        data: Vec<u8>,
-        format: String,
-    },
-    Unknown(Vec<u8>),
-}
-
-#[derive(Debug)]
-struct ChunkCollector {
-    chunks: HashMap<u32, Vec<u8>>, // chunk_id -> data
-    total_chunks: u32,
-}
-
-impl ChunkCollector {
-    fn new(total_chunks: u32, _data_type: String) -> Self {
-        Self {
-            chunks: HashMap::new(),
-            total_chunks,
-        }
-    }
-    
-    fn add_chunk(&mut self, chunk_id: u32, data: Vec<u8>) -> Option<Vec<u8>> {
-        self.chunks.insert(chunk_id, data);
-        
-        // Check if we have all chunks
-        if self.chunks.len() as u32 == self.total_chunks {
-            // Combine chunks in order
-            let mut combined = Vec::new();
-            for i in 0..self.total_chunks {
-                if let Some(chunk_data) = self.chunks.get(&i) {
-                    combined.extend_from_slice(chunk_data);
-                } else {
-                    return None; // Missing chunk
-                }
-            }
-            Some(combined)
-        } else {
-            None
-        }
-    }
-=======
 #[derive(Clone, clap::ValueEnum, PartialEq)]
 enum DisplayMode {
     /// Show all packets with detailed information
@@ -104,7 +51,6 @@
     Player,
     /// Dump packets to file with timestamps for later use in tests
     Dump,
->>>>>>> 6e26f8d0
 }
 
 fn main() {
